--- conflicted
+++ resolved
@@ -7,14 +7,11 @@
 
 ## [Unreleased]
 
-<<<<<<< HEAD
-=======
 ## [8.0.5] - 2019-11-07
 
 ### Added
 - BIM360 location pagination
 
->>>>>>> 7fa23440
 ## [8.0.4] - 2019-11-06
 
 ### Added
